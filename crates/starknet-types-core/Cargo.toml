[package]
name = "starknet-types-core"
version = "0.1.6"
edition = "2021"
license = "MIT"
homepage = "https://github.com/starknet-io/types-rs"
repository = "https://github.com/starknet-io/types-rs"
categories = ["mathematics", "cryptography"]
keywords = ["stark", "zkp", "cairo"]
description = "Core types representation for Starknet"
readme = "README.md"

[dependencies]
<<<<<<< HEAD
lambdaworks-math = { version = "0.7.0", default-features = false }
num-traits = { version = "0.2", default-features = false }
num-bigint = { version = "0.4", default-features = false }
num-integer = { version = "0.1", default-features = false }
=======
lambdaworks-math = { version = "0.10.0", default-features = false }
num-traits = { version = "0.2.18", default-features = false }
num-bigint = { version = "0.4.4", default-features = false }
num-integer = { version = "0.1.45", default-features = false }
>>>>>>> 902e95af

# Optional
arbitrary = { version = "1.3", optional = true }
serde = { version = "1", optional = true, default-features = false, features = [
  "alloc",
] }
<<<<<<< HEAD
lambdaworks-crypto = { version = "0.7.0", default-features = false, optional = true }
parity-scale-codec = { version = "3.6", default-features = false, optional = true }
lazy_static = { version = "1.5", default-features = false, optional = true }
=======
lambdaworks-crypto = { version = "0.10.0", default-features = false, optional = true }
parity-scale-codec = { version = "3.6.9", default-features = false, optional = true }
lazy_static = { version = "1.4.0", default-features = false, optional = true }
>>>>>>> 902e95af

[features]
default = ["std", "serde", "curve", "num-traits"]
std = [
  "lambdaworks-math/std",
  "num-traits/std",
  "num-bigint/std",
  "num-integer/std",
  "serde?/std",
  "lambdaworks-crypto?/std",
]
alloc = []
curve = []
hash = ["dep:lambdaworks-crypto"]
arbitrary = ["std", "dep:arbitrary"]
parity-scale-codec = ["dep:parity-scale-codec"]
serde = ["alloc", "dep:serde"]
prime-bigint = ["dep:lazy_static"]
num-traits = []
papyrus-serialization = ["std"]

[dev-dependencies]
proptest = "1.5"
regex = "1.11"
serde_test = "1"
criterion = "0.5"
rand_chacha = "0.3"
rand = "0.8"
lazy_static = { version = "1.5", default-features = false }

[[bench]]
name = "criterion_hashes"
harness = false<|MERGE_RESOLUTION|>--- conflicted
+++ resolved
@@ -11,32 +11,19 @@
 readme = "README.md"
 
 [dependencies]
-<<<<<<< HEAD
-lambdaworks-math = { version = "0.7.0", default-features = false }
+lambdaworks-math = { version = "0.10.0", default-features = false }
 num-traits = { version = "0.2", default-features = false }
 num-bigint = { version = "0.4", default-features = false }
 num-integer = { version = "0.1", default-features = false }
-=======
-lambdaworks-math = { version = "0.10.0", default-features = false }
-num-traits = { version = "0.2.18", default-features = false }
-num-bigint = { version = "0.4.4", default-features = false }
-num-integer = { version = "0.1.45", default-features = false }
->>>>>>> 902e95af
 
 # Optional
 arbitrary = { version = "1.3", optional = true }
 serde = { version = "1", optional = true, default-features = false, features = [
   "alloc",
 ] }
-<<<<<<< HEAD
-lambdaworks-crypto = { version = "0.7.0", default-features = false, optional = true }
+lambdaworks-crypto = { version = "0.10.0", default-features = false, optional = true }
 parity-scale-codec = { version = "3.6", default-features = false, optional = true }
 lazy_static = { version = "1.5", default-features = false, optional = true }
-=======
-lambdaworks-crypto = { version = "0.10.0", default-features = false, optional = true }
-parity-scale-codec = { version = "3.6.9", default-features = false, optional = true }
-lazy_static = { version = "1.4.0", default-features = false, optional = true }
->>>>>>> 902e95af
 
 [features]
 default = ["std", "serde", "curve", "num-traits"]
