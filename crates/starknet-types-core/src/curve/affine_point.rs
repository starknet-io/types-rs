--- conflicted
+++ resolved
@@ -33,10 +33,6 @@
             y.0,
             Felt::ONE.0,
         ])))
-<<<<<<< HEAD
-
-=======
->>>>>>> ee6e92b9
     }
 
     /// Construct new affine point from the `x` coordinate and the parity bit `y_parity`.
