--- conflicted
+++ resolved
@@ -20,9 +20,6 @@
         Ok(Self(ShortWeierstrassProjectivePoint::new([x.0, y.0, z.0])?))
     }
 
-<<<<<<< HEAD
-    pub fn new_unchecked(x: Felt, y: Felt, z: Felt) -> ProjectivePoint {
-=======
     /// Creates a new short Weierstrass projective point, assuming the coordinates are valid.
     ///
     /// The coordinates are valid if the equation `y^2 * z = x^3 + a * x * z^2 + b * z^3`
@@ -33,7 +30,6 @@
     /// SAFETY: Failing to guarantee this assumptions could lead to a runtime panic
     /// while operating with the value.
     pub const fn new_unchecked(x: Felt, y: Felt, z: Felt) -> ProjectivePoint {
->>>>>>> ee6e92b9
         Self(ShortWeierstrassProjectivePoint(
             LambdaworksProjectivePoint::new([x.0, y.0, z.0]),
         ))
