[package]
name = "stark-felt"
version = "0.0.3"
edition = "2021"
license = "MIT"
homepage = "https://github.com/starknet-io/types-rs"
repository = "https://github.com/starknet-io/types-rs"
categories = ["types", "math", "crypto"]
keywords = ["stark", "zkp", "cairo"]
description = "Field element type for Cairo."
readme = "README.md"

[dependencies]
bitvec = { version = "1.0.1", default-features = false }
serde = { version = "1.0.163", optional = true, default-features = false }
<<<<<<< HEAD
# TODO: use version once published
# lambdaworks-math = { version = "0.1.1", default-features = false }
lambdaworks-math = { git = "https://github.com/lambdaclass/lambdaworks.git", rev = "60ba0fdb76496995b062d4e9943d7bb96d94ee37", default_features = false}
=======
lambdaworks-math = { version = "0.1.3", default-features = false }

>>>>>>> df286852
[features]
default = ["std", "serde"]
std = []
alloc = ["serde?/alloc"]

[dev-dependencies]
proptest = "1.1.0"
serde_test = "1.0.1"<|MERGE_RESOLUTION|>--- conflicted
+++ resolved
@@ -13,14 +13,8 @@
 [dependencies]
 bitvec = { version = "1.0.1", default-features = false }
 serde = { version = "1.0.163", optional = true, default-features = false }
-<<<<<<< HEAD
-# TODO: use version once published
-# lambdaworks-math = { version = "0.1.1", default-features = false }
-lambdaworks-math = { git = "https://github.com/lambdaclass/lambdaworks.git", rev = "60ba0fdb76496995b062d4e9943d7bb96d94ee37", default_features = false}
-=======
-lambdaworks-math = { version = "0.1.3", default-features = false }
+lambdaworks-math = { git = "https://github.com/lambdaclass/lambdaworks.git", rev = "4c73e8578fc69b8a548b9a3d9657afe97e089811", default_features = false}
 
->>>>>>> df286852
 [features]
 default = ["std", "serde"]
 std = []
