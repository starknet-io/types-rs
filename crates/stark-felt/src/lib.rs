#![cfg_attr(not(feature = "std"), no_std)]

use core::ops::{Add, Neg};

use bitvec::array::BitArray;

#[cfg(test)]
mod arbitrary_proptest;

#[cfg(target_pointer_width = "64")]
pub type BitArrayStore = [u64; 4];

#[cfg(not(target_pointer_width = "64"))]
pub type BitArrayStore = [u32; 8];

pub extern crate alloc;

use alloc::string::ToString;
#[cfg(not(target_pointer_width = "64"))]
use alloc::vec::Vec;

use lambdaworks_math::{
    field::{
        element::FieldElement, fields::fft_friendly::stark_252_prime_field::Stark252PrimeField,
    },
    traits::ByteConversion,
    unsigned_integer::element::UnsignedInteger,
};

#[cfg(feature = "arbitrary")]
use arbitrary::{self, Arbitrary, Unstructured};

/// Definition of the Field Element type.
#[derive(Debug, Clone, Copy, PartialEq, Eq, PartialOrd, Ord, Hash)]
pub struct Felt(FieldElement<Stark252PrimeField>);

/// A non-zero [Felt].
pub struct NonZeroFelt(FieldElement<Stark252PrimeField>);

#[derive(Debug)]
pub struct FeltIsZeroError;

#[derive(Debug)]
pub struct FromStrError;

#[derive(Debug)]
pub struct FromBytesError;

impl Felt {
    /// [Felt] constant that's equal to 0.
    pub const ZERO: Self = Self(FieldElement::<Stark252PrimeField>::const_from_raw(
        UnsignedInteger::from_u64(0),
    ));

    /// [Felt] constant that's equal to 1.
    pub const ONE: Self = Self(FieldElement::<Stark252PrimeField>::from_hex_unchecked("1"));

    /// [Felt] constant that's equal to 2.
    pub const TWO: Self = Self(FieldElement::<Stark252PrimeField>::from_hex_unchecked("2"));

    /// [Felt] constant that's equal to 3.
    pub const THREE: Self = Self(FieldElement::<Stark252PrimeField>::from_hex_unchecked("3"));

    /// Maximum value of [Felt]. Equals to 2^251 + 17 * 2^192.
    pub const MAX: Self = Self(FieldElement::<Stark252PrimeField>::const_from_raw(
        UnsignedInteger::from_limbs([544, 0, 0, 32]),
    ));

    /// Creates a new [Felt] from its big-endian representation in a [u8] slice.
    /// This is as performant as [from_bytes_le](Felt::from_bytes_le)
    pub fn from_bytes_be(bytes: &[u8]) -> Result<Self, FromBytesError> {
        FieldElement::from_bytes_be(bytes)
            .map(Self)
            .map_err(|_| FromBytesError)
    }

    /// Creates a new [Felt] from its little-endian representation in a [u8] slice.
    /// This is as performant as [from_bytes_be](Felt::from_bytes_be)
    pub fn from_bytes_le(bytes: &[u8]) -> Result<Self, FromBytesError> {
        FieldElement::from_bytes_le(bytes)
            .map(Self)
            .map_err(|_| FromBytesError)
    }

    /// Converts to big-endian byte representation in a [u8] array.
    /// This is as performant as [to_bytes_le](Felt::to_bytes_le)
    pub fn to_bytes_be(&self) -> [u8; 32] {
        self.0.to_bytes_be()
    }

    /// Converts to little-endian byte representation in a [u8] array.
    /// This is as performant as [to_bytes_be](Felt::to_bytes_be)
    pub fn to_bytes_le(&self) -> [u8; 32] {
        self.0.to_bytes_le()
    }

    /// Converts to big-endian bit representation.
    /// This is as performant as [to_bits_le](Felt::to_bits_le)
    pub fn to_bits_be(&self) -> BitArray<BitArrayStore> {
        let mut limbs = self.0.representative().limbs;
        limbs.reverse();

        #[cfg(not(target_pointer_width = "64"))]
        // Split limbs to adjust to BitArrayStore = [u32; 8]
        let limbs: [u32; 8] = limbs
            .into_iter()
            .flat_map(|n| [(n >> 32) as u32, n as u32])
            .collect::<Vec<u32>>()
            .try_into()
            .unwrap();

        BitArray::new(limbs)
    }

    /// Converts to little-endian bit representation.
    /// This is as performant as [to_bits_be](Felt::to_bits_be)
    pub fn to_bits_le(&self) -> BitArray<BitArrayStore> {
        let limbs = self.0.representative().limbs;

        #[cfg(not(target_pointer_width = "64"))]
        // Split limbs to adjust to BitArrayStore = [u32; 8]
        let limbs: [u32; 8] = limbs
            .into_iter()
            .flat_map(|n| [n as u32, (n >> 32) as u32])
            .collect::<Vec<u32>>()
            .try_into()
            .unwrap();

        BitArray::new(limbs)
    }

    /// Checks if `self` is equal to [Felt::Zero].
    pub fn is_zero(&self) -> bool {
        *self == Felt::ZERO
    }
    /// Finite field division.
    pub fn field_div(&self, rhs: &NonZeroFelt) -> Self {
        Self(self.0 / rhs.0)
    }

    /// Floor division.
    pub fn floor_div(&self, rhs: &NonZeroFelt) -> Self {
        Self(FieldElement::from(
            &(self.0.representative().div_rem(&rhs.0.representative())).0,
        ))
    }

    pub fn div_rem(&self, rhs: &NonZeroFelt) -> (Self, Self) {
        let (q, r) = self.0.representative().div_rem(&rhs.0.representative());
        (Self(FieldElement::from(&q)), Self(FieldElement::from(&r)))
    }

    /// Multiplicative inverse.
    pub fn inverse(&self) -> Option<Self> {
        Some(Self(self.0.inv()))
    }

    /// Finds the square root. There may be 2 roots for each square, and the lower one is returned.
    pub fn sqrt(&self) -> Option<Self> {
        let (root_1, root_2) = self.0.sqrt()?;
        Some(Self(core::cmp::min(root_1, root_2)))
    }

    /// Raises `self` to the power of 2.
    pub fn square(&self) -> Self {
        Self(self.0.square())
    }

    /// Raises `self` to the power of `exponent`.
    pub fn pow(&self, exponent: u128) -> Self {
        Self(self.0.pow(exponent))
    }

    pub fn pow_felt(&self, exponent: &Felt) -> Self {
        Self(self.0.pow(exponent.0.representative()))
    }

    /// Modular multiplication.
    pub fn mul_mod(&self, rhs: &Self, p: &Self) -> Self {
        Self(FieldElement::from(
            &(self.0 * rhs.0)
                .representative()
                .div_rem(&p.0.representative())
                .1,
        ))
    }

    /// Modular multiplicative inverse.
    pub fn inverse_mod(&self, p: &Self) -> Self {
        Self(FieldElement::from(
            &self
                .0
                .inv()
                .representative()
                .div_rem(&p.0.representative())
                .1,
        ))
    }

    pub fn mod_floor(&self, n: &Self) -> Self {
        Self(FieldElement::from(
            &(self.0).representative().div_rem(&n.0.representative()).1,
        ))
    }

    pub fn to_u32(&self) -> Option<u32> {
        self.to_u64().and_then(|n| n.try_into().ok())
    }

    pub fn to_u64(&self) -> Option<u64> {
        match self.0.representative().limbs {
            [0, 0, 0, val] => Some(val),
            _ => None,
        }
    }

    pub fn to_usize(&self) -> Option<usize> {
        self.to_u64()?.try_into().ok()
    }

    pub fn from_hex(hex_string: &str) -> Result<Self, FromStrError> {
        FieldElement::from_hex(hex_string)
            .map(Self)
            .map_err(|_| FromStrError)
    }

    pub fn from_dec_str(dec_string: &str) -> Result<Self, FromStrError> {
        if dec_string.starts_with('-') {
            UnsignedInteger::from_dec_str(dec_string.strip_prefix('-').unwrap())
                .map(|x| Self(FieldElement::from(&x)).neg())
                .map_err(|_| FromStrError)
        } else {
            UnsignedInteger::from_dec_str(dec_string)
                .map(|x| Self(FieldElement::from(&x)))
                .map_err(|_| FromStrError)
        }
    }

    pub fn to_le_digits(&self) -> [u64; 4] {
        let mut limbs = self.0.representative().limbs;
        limbs.reverse();
        limbs
    }

    pub fn to_be_digits(&self) -> [u64; 4] {
        self.0.representative().limbs
    }

    pub fn bits(&self) -> u32 {
        self.0.representative().bits_le() as u32
    }
}

#[cfg(feature = "arbitrary")]
impl<'a> Arbitrary<'a> for Felt {
    fn arbitrary(u: &mut Unstructured) -> arbitrary::Result<Self> {
        let hex_chars = [
            "0", "1", "2", "3", "4", "5", "6", "7", "8", "9", "a", "b", "c", "d", "e", "f",
        ];
        let mut hex_string = String::new();
        for _ in 0..63 {
            hex_string.push_str(u.choose(&hex_chars)?);
        }
        let felt = FieldElement::<Stark252PrimeField>::from_hex_unchecked(&hex_string);
        Ok(Felt(felt))
    }
}

/// Defaults to [Felt::ZERO].
impl Default for Felt {
    fn default() -> Self {
        Self(FieldElement::<Stark252PrimeField>::zero())
    }
}

impl AsRef<Felt> for Felt {
    fn as_ref(&self) -> &Felt {
        self
    }
}

impl From<NonZeroFelt> for Felt {
    fn from(value: NonZeroFelt) -> Self {
        Self(value.0)
    }
}

impl From<&NonZeroFelt> for Felt {
    fn from(value: &NonZeroFelt) -> Self {
        Self(value.0)
    }
}

impl AsRef<NonZeroFelt> for NonZeroFelt {
    fn as_ref(&self) -> &NonZeroFelt {
        self
    }
}

impl TryFrom<Felt> for NonZeroFelt {
    type Error = FeltIsZeroError;

    fn try_from(value: Felt) -> Result<Self, Self::Error> {
        if value.is_zero() {
            Err(FeltIsZeroError)
        } else {
            Ok(Self(value.0))
        }
    }
}

impl TryFrom<&Felt> for NonZeroFelt {
    type Error = FeltIsZeroError;

    fn try_from(value: &Felt) -> Result<Self, Self::Error> {
        if value.is_zero() {
            Err(FeltIsZeroError)
        } else {
            Ok(Self(value.0))
        }
    }
}

impl From<usize> for Felt {
    fn from(value: usize) -> Self {
        Self::from(value as u64)
    }
}

impl From<u8> for Felt {
    fn from(value: u8) -> Self {
        Self::from(value as u64)
    }
}

impl From<u32> for Felt {
    fn from(value: u32) -> Self {
        Self::from(value as u64)
    }
}

impl From<u64> for Felt {
    fn from(value: u64) -> Self {
        Self(FieldElement::from(value))
    }
}

impl From<u128> for Felt {
    fn from(value: u128) -> Self {
        Self(FieldElement::from(&UnsignedInteger::from(value)))
    }
}

impl From<i32> for Felt {
    fn from(value: i32) -> Self {
        Self::from(value as i64)
    }
}

impl From<i64> for Felt {
    fn from(value: i64) -> Self {
        if value.is_negative() {
            Self::ZERO
                - Self(FieldElement::from(&UnsignedInteger::from(
                    value.unsigned_abs(),
                )))
        } else {
            Self(FieldElement::from(&UnsignedInteger::from(value as u64)))
        }
    }
}

impl From<i128> for Felt {
    fn from(value: i128) -> Self {
        if value.is_negative() {
            Self::ZERO
                - Self(FieldElement::from(&UnsignedInteger::from(
                    value.unsigned_abs(),
                )))
        } else {
            Self(FieldElement::from(&UnsignedInteger::from(value as u128)))
        }
    }
}

impl Add<&Felt> for u64 {
    type Output = Option<u64>;

    fn add(self, rhs: &Felt) -> Option<u64> {
        const PRIME_DIGITS_BE_HI: [u64; 3] =
            [0x0800000000000011, 0x0000000000000000, 0x0000000000000000];
        const PRIME_MINUS_U64_MAX_DIGITS_BE_HI: [u64; 3] =
            [0x0800000000000010, 0xffffffffffffffff, 0xffffffffffffffff];

        // Match with the 64 bits digits in big-endian order to
        // characterize how the sum will behave.
        match rhs.to_be_digits() {
            // All digits are `0`, so the sum is simply `self`.
            [0, 0, 0, 0] => Some(self),
            // A single digit means this is effectively the sum of two `u64` numbers.
            [0, 0, 0, low] => self.checked_add(low),
            // Now we need to compare the 3 most significant digits.
            // There are two relevant cases from now on, either `rhs` behaves like a
            // substraction of a `u64` or the result of the sum falls out of range.

            // The 3 MSB only match the prime for Felt::max_value(), which is -1
            // in the signed field, so this is equivalent to substracting 1 to `self`.
            [hi @ .., _] if hi == PRIME_DIGITS_BE_HI => self.checked_sub(1),

            // For the remaining values between `[-u64::MAX..0]` (where `{0, -1}` have
            // already been covered) the MSB matches that of `PRIME - u64::MAX`.
            // Because we're in the negative number case, we count down. Because `0`
            // and `-1` correspond to different MSBs, `0` and `1` in the LSB are less
            // than `-u64::MAX`, the smallest value we can add to (read, substract its
            // magnitude from) a `u64` number, meaning we exclude them from the valid
            // case.
            // For the remaining range, we take the absolute value module-2 while
            // correcting by substracting `1` (note we actually substract `2` because
            // the absolute value itself requires substracting `1`.
            [hi @ .., low] if hi == PRIME_MINUS_U64_MAX_DIGITS_BE_HI && low >= 2 => {
                (self).checked_sub(u64::MAX - (low - 2))
            }
            // Any other case will result in an addition that is out of bounds, so
            // the addition fails, returning `None`.
            _ => None,
        }
    }
}

mod arithmetic {
    use core::{
        iter,
        ops::{self, Neg},
    };

    use super::*;

    /// Field addition. Never overflows/underflows.
    impl ops::AddAssign<Felt> for Felt {
        fn add_assign(&mut self, rhs: Felt) {
            self.0 += rhs.0
        }
    }

    /// Field addition. Never overflows/underflows.
    impl ops::AddAssign<&Felt> for Felt {
        fn add_assign(&mut self, rhs: &Felt) {
            self.0 += rhs.0
        }
    }

    /// Field addition. Never overflows/underflows.
    impl ops::Add<Felt> for Felt {
        type Output = Felt;

        fn add(self, rhs: Felt) -> Self::Output {
            Self(self.0 + rhs.0)
        }
    }

    /// Field addition. Never overflows/underflows.
    impl ops::Add<&Felt> for Felt {
        type Output = Felt;

        fn add(self, rhs: &Felt) -> Self::Output {
            Self(self.0 + rhs.0)
        }
    }

    /// Field addition. Never overflows/underflows.
    impl ops::Add<Felt> for &Felt {
        type Output = Felt;

        fn add(self, rhs: Felt) -> Self::Output {
            Felt(self.0 + rhs.0)
        }
    }

    /// Field addition. Never overflows/underflows.
    impl ops::Add<&Felt> for &Felt {
        type Output = Felt;

        fn add(self, rhs: &Felt) -> Self::Output {
            Felt(self.0 + rhs.0)
        }
    }

    /// Field addition. Never overflows/underflows.
    impl ops::Add<u64> for Felt {
        type Output = Felt;

        fn add(self, rhs: u64) -> Self::Output {
            self + Felt::from(rhs)
        }
    }

    /// Field addition. Never overflows/underflows.
    impl ops::Add<u64> for &Felt {
        type Output = Felt;

        fn add(self, rhs: u64) -> Self::Output {
            self + Felt::from(rhs)
        }
    }

    /// Field addition. Never overflows/underflows.
    impl ops::Add<usize> for Felt {
        type Output = Felt;

        fn add(self, rhs: usize) -> Self::Output {
            self + rhs as u64
        }
    }

    /// Field addition. Never overflows/underflows.
    impl ops::Add<usize> for &Felt {
        type Output = Felt;

        fn add(self, rhs: usize) -> Self::Output {
            self + rhs as u64
        }
    }

    /// Field subtraction. Never overflows/underflows.
    impl ops::SubAssign<Felt> for Felt {
        fn sub_assign(&mut self, rhs: Felt) {
            self.0 = self.0 - rhs.0
        }
    }

    /// Field subtraction. Never overflows/underflows.
    impl ops::SubAssign<&Felt> for Felt {
        fn sub_assign(&mut self, rhs: &Felt) {
            self.0 = self.0 - rhs.0
        }
    }

    /// Field subtraction. Never overflows/underflows.
    impl ops::Sub<Felt> for Felt {
        type Output = Felt;

        fn sub(self, rhs: Felt) -> Self::Output {
            Self(self.0 - rhs.0)
        }
    }

    /// Field subtraction. Never overflows/underflows.
    impl ops::Sub<&Felt> for Felt {
        type Output = Felt;

        fn sub(self, rhs: &Felt) -> Self::Output {
            Self(self.0 - rhs.0)
        }
    }

    /// Field subtraction. Never overflows/underflows.
    impl ops::Sub<Felt> for &Felt {
        type Output = Felt;

        fn sub(self, rhs: Felt) -> Self::Output {
            Felt(self.0 - rhs.0)
        }
    }

    /// Field subtraction. Never overflows/underflows.
    impl ops::Sub<&Felt> for &Felt {
        type Output = Felt;

        fn sub(self, rhs: &Felt) -> Self::Output {
            Felt(self.0 - rhs.0)
        }
    }

    /// Field subtraction. Never overflows/underflows.
    #[allow(clippy::suspicious_arithmetic_impl)]
    impl ops::Sub<Felt> for u64 {
        type Output = Felt;
        fn sub(self, rhs: Felt) -> Self::Output {
            rhs.neg() + self
        }
    }

    /// Field subtraction. Never overflows/underflows.
    #[allow(clippy::suspicious_arithmetic_impl)]
    impl ops::Sub<&Felt> for u64 {
        type Output = Felt;
        fn sub(self, rhs: &Felt) -> Self::Output {
            rhs.neg() + self
        }
    }

    /// Field subtraction. Never overflows/underflows.
    impl ops::Sub<Felt> for usize {
        type Output = Felt;
        fn sub(self, rhs: Felt) -> Self::Output {
            self as u64 - rhs
        }
    }

    /// Field subtraction. Never overflows/underflows.
    impl ops::Sub<&Felt> for usize {
        type Output = Felt;
        fn sub(self, rhs: &Felt) -> Self::Output {
            self as u64 - rhs
        }
    }

    /// Field subtraction. Never overflows/underflows.
    impl ops::Sub<u64> for Felt {
        type Output = Felt;
        fn sub(self, rhs: u64) -> Self::Output {
            self - Self::from(rhs)
        }
    }

    /// Field subtraction. Never overflows/underflows.
    impl ops::Sub<u64> for &Felt {
        type Output = Felt;
        fn sub(self, rhs: u64) -> Self::Output {
            self - Felt::from(rhs)
        }
    }

    /// Field multiplication. Never overflows/underflows.
    impl ops::MulAssign<Felt> for Felt {
        fn mul_assign(&mut self, rhs: Felt) {
            self.0 = self.0 * rhs.0
        }
    }

    /// Field multiplication. Never overflows/underflows.
    impl ops::MulAssign<&Felt> for Felt {
        fn mul_assign(&mut self, rhs: &Felt) {
            self.0 = self.0 * rhs.0
        }
    }

    /// Field multiplication. Never overflows/underflows.
    impl ops::Mul<Felt> for Felt {
        type Output = Felt;

        fn mul(self, rhs: Felt) -> Self::Output {
            Self(self.0 * rhs.0)
        }
    }

    /// Field multiplication. Never overflows/underflows.
    impl ops::Mul<&Felt> for Felt {
        type Output = Felt;

        fn mul(self, rhs: &Felt) -> Self::Output {
            Self(self.0 * rhs.0)
        }
    }

    /// Field multiplication. Never overflows/underflows.
    impl ops::Mul<Felt> for &Felt {
        type Output = Felt;

        fn mul(self, rhs: Felt) -> Self::Output {
            Felt(self.0 * rhs.0)
        }
    }

    /// Field multiplication. Never overflows/underflows.
    impl ops::Mul<&Felt> for &Felt {
        type Output = Felt;

        fn mul(self, rhs: &Felt) -> Self::Output {
            Felt(self.0 * rhs.0)
        }
    }

    // [ops::Div] not implemented by design to prevent misuse. Use [Felt::floor_div] or
    // [Felt::field_div] instead.

    impl ops::Neg for Felt {
        type Output = Felt;

        fn neg(self) -> Self::Output {
            Self(self.0.neg())
        }
    }

    impl ops::Neg for &Felt {
        type Output = Felt;

        fn neg(self) -> Self::Output {
            Felt(self.0.neg())
        }
    }

    impl ops::Shl<usize> for Felt {
        type Output = Felt;
        fn shl(self, rhs: usize) -> Self::Output {
            Self(FieldElement::from(&self.0.representative().shl(rhs)))
        }
    }

    impl ops::Shl<usize> for &Felt {
        type Output = Felt;

        fn shl(self, rhs: usize) -> Self::Output {
            Felt(FieldElement::from(&self.0.representative().shl(rhs)))
        }
    }

    impl ops::Shr<usize> for Felt {
        type Output = Felt;
        fn shr(self, rhs: usize) -> Self::Output {
            Self(FieldElement::from(&self.0.representative().shr(rhs)))
        }
    }

    impl ops::Shr<usize> for &Felt {
        type Output = Felt;

        fn shr(self, rhs: usize) -> Self::Output {
            Felt(FieldElement::from(&self.0.representative().shr(rhs)))
        }
    }

    impl ops::BitAnd<Felt> for Felt {
        type Output = Felt;
        fn bitand(self, rhs: Felt) -> Self::Output {
            Self(FieldElement::from(
                &self.0.representative().bitand(rhs.0.representative()),
            ))
        }
    }

    impl ops::BitAnd<Felt> for &Felt {
        type Output = Felt;

        fn bitand(self, rhs: Felt) -> Self::Output {
            Felt(FieldElement::from(
                &self.0.representative().bitand(rhs.0.representative()),
            ))
        }
    }

    impl ops::BitAnd<&Felt> for Felt {
        type Output = Felt;
        fn bitand(self, rhs: &Felt) -> Self::Output {
            Self(FieldElement::from(
                &self.0.representative().bitand(rhs.0.representative()),
            ))
        }
    }

    impl ops::BitAnd<&Felt> for &Felt {
        type Output = Felt;

        fn bitand(self, rhs: &Felt) -> Self::Output {
            Felt(FieldElement::from(
                &self.0.representative().bitand(rhs.0.representative()),
            ))
        }
    }

    impl ops::BitOr<Felt> for Felt {
        type Output = Felt;
        fn bitor(self, rhs: Felt) -> Self::Output {
            Self(FieldElement::from(
                &self.0.representative().bitor(rhs.0.representative()),
            ))
        }
    }

    impl ops::BitOr<Felt> for &Felt {
        type Output = Felt;

        fn bitor(self, rhs: Felt) -> Self::Output {
            Felt(FieldElement::from(
                &self.0.representative().bitor(rhs.0.representative()),
            ))
        }
    }

    impl ops::BitOr<&Felt> for Felt {
        type Output = Felt;
        fn bitor(self, rhs: &Felt) -> Self::Output {
            Self(FieldElement::from(
                &self.0.representative().bitor(rhs.0.representative()),
            ))
        }
    }

    impl ops::BitOr<&Felt> for &Felt {
        type Output = Felt;

        fn bitor(self, rhs: &Felt) -> Self::Output {
            Felt(FieldElement::from(
                &self.0.representative().bitor(rhs.0.representative()),
            ))
        }
    }

    impl ops::BitXor<Felt> for Felt {
        type Output = Felt;
        fn bitxor(self, rhs: Felt) -> Self::Output {
            Self(FieldElement::from(
                &self.0.representative().bitxor(rhs.0.representative()),
            ))
        }
    }

    impl ops::BitXor<Felt> for &Felt {
        type Output = Felt;

        fn bitxor(self, rhs: Felt) -> Self::Output {
            Felt(FieldElement::from(
                &self.0.representative().bitxor(rhs.0.representative()),
            ))
        }
    }

    impl ops::BitXor<&Felt> for Felt {
        type Output = Felt;
        fn bitxor(self, rhs: &Felt) -> Self::Output {
            Self(FieldElement::from(
                &self.0.representative().bitxor(rhs.0.representative()),
            ))
        }
    }

    impl ops::BitXor<&Felt> for &Felt {
        type Output = Felt;

        fn bitxor(self, rhs: &Felt) -> Self::Output {
            Felt(FieldElement::from(
                &self.0.representative().bitxor(rhs.0.representative()),
            ))
        }
    }

    impl iter::Sum for Felt {
        fn sum<I: Iterator<Item = Self>>(iter: I) -> Self {
            let mut base = Self::ZERO;
            iter.for_each(|addend| base += addend);
            base
        }
    }

    impl<'a> iter::Sum<&'a Felt> for Felt {
        fn sum<I: Iterator<Item = &'a Felt>>(iter: I) -> Self {
            let mut base = Self::ZERO;
            iter.for_each(|addend| base += addend);
            base
        }
    }
}

#[cfg(feature = "serde")]
mod serde {
    use ::serde::{de, ser::SerializeSeq, Deserialize, Serialize};
    use alloc::{format, string::String};
    use core::fmt;

    use super::*;

    impl Serialize for Felt {
        fn serialize<S>(&self, serializer: S) -> Result<S::Ok, S::Error>
        where
            S: ::serde::Serializer,
        {
            if serializer.is_human_readable() {
                serializer.serialize_str(&format!("{:x}", self))
            } else {
                let mut seq = serializer.serialize_seq(Some(32))?;
                for b in self.to_bytes_be() {
                    seq.serialize_element(&b)?;
                }
                seq.end()
            }
        }
    }

    impl<'de> Deserialize<'de> for Felt {
        fn deserialize<D>(deserializer: D) -> Result<Self, D::Error>
        where
            D: ::serde::Deserializer<'de>,
        {
            deserializer.deserialize_str(FeltVisitor)
        }
    }

    struct FeltVisitor;

    impl<'de> de::Visitor<'de> for FeltVisitor {
        type Value = Felt;

        fn expecting(&self, formatter: &mut fmt::Formatter) -> fmt::Result {
            formatter.write_str("Failed to deserialize hexadecimal string")
        }

        fn visit_str<E>(self, value: &str) -> Result<Self::Value, E>
        where
            E: de::Error,
        {
            // Strip the '0x' prefix from the encoded hex string
            value
                .strip_prefix("0x")
                .and_then(|v| FieldElement::<Stark252PrimeField>::from_hex(v).ok())
                .map(Felt)
                .ok_or(String::from("Expected hex string to be prefixed by '0x'"))
                .map_err(de::Error::custom)
        }
    }
}

mod formatting {

    use core::fmt;

    use super::*;

    /// Represents [Felt] in decimal by default.
    impl fmt::Display for Felt {
        fn fmt(&self, f: &mut fmt::Formatter<'_>) -> fmt::Result {
            if self.is_zero() {
                return write!(f, "0");
            }

            let mut buf = [0u8; 4 * 20];
            let mut i = buf.len() - 1;
            let mut current = self.0.representative();
            let ten = UnsignedInteger::from(10_u16);

            loop {
                let (quotient, remainder) = current.div_rem(&ten);
                let digit = remainder.limbs[3] as u8;
                buf[i] = digit + b'0';
                current = quotient;
                if current == UnsignedInteger::from(0_u16) {
                    break;
                }
                i -= 1;
            }

            // sequence of `'0'..'9'` chars is guaranteed to be a valid UTF8 string
            let s = core::str::from_utf8(&buf[i..]).unwrap();
            fmt::Display::fmt(s, f)
        }
    }

    /// Represents [Felt] in lowercase hexadecimal format.
    impl fmt::LowerHex for Felt {
        fn fmt(&self, f: &mut fmt::Formatter<'_>) -> fmt::Result {
            fmt::Display::fmt(&self.0, f)
        }
    }

    /// Represents [Felt] in uppercase hexadecimal format.
    impl fmt::UpperHex for Felt {
        fn fmt(&self, f: &mut fmt::Formatter<'_>) -> fmt::Result {
            write!(
                f,
                "0x{}",
                self.0
                    .to_string()
                    .strip_prefix("0x")
                    .unwrap()
                    .to_uppercase()
            )
        }
    }
}

mod errors {
    use core::fmt;

    use super::*;

    #[cfg(feature = "std")]
    impl std::error::Error for FeltIsZeroError {}

    impl fmt::Display for FeltIsZeroError {
        fn fmt(&self, f: &mut fmt::Formatter<'_>) -> fmt::Result {
            "Tried to create NonZeroFelt from 0".fmt(f)
        }
    }

    #[cfg(feature = "std")]
    impl std::error::Error for FromStrError {}

    impl fmt::Display for FromStrError {
        fn fmt(&self, f: &mut fmt::Formatter<'_>) -> fmt::Result {
            "Failed to create Felt from string".fmt(f)
        }
    }

    #[cfg(feature = "std")]
    impl std::error::Error for FromBytesError {}

    impl fmt::Display for FromBytesError {
        fn fmt(&self, f: &mut fmt::Formatter<'_>) -> fmt::Result {
            "Failed to create Felt from bytes".fmt(f)
        }
    }
}

#[cfg(test)]
mod test {
<<<<<<< HEAD
=======
    use super::alloc::{format, string::String, vec::Vec};
    use crate::arbitrary::nonzero_felt;
>>>>>>> b8896726
    use core::ops::Shl;

    use super::*;
    use crate::arbitrary_proptest::nonzero_felt;

    use proptest::prelude::*;
    #[cfg(feature = "serde")]
    use serde_test::{assert_de_tokens, assert_ser_tokens, Configure, Token};

    proptest! {
        #[test]
        fn new_in_range(ref x in any::<[u8; 40]>()) {
            let x_be = Felt::from_bytes_be(x).unwrap();
            prop_assert!(x_be < Felt::MAX);
            let x_le = Felt::from_bytes_le(x).unwrap();
            prop_assert!(x_le < Felt::MAX);
        }

        #[test]
        fn to_be_bytes(ref x in any::<Felt>()) {
            let bytes = x.to_bytes_be();
            let y = &Felt::from_bytes_be(&bytes).unwrap();
            prop_assert_eq!(x, y);
        }

        #[test]
        fn to_le_bytes(ref x in any::<Felt>()) {
            let bytes = x.to_bytes_le();
            let y = &Felt::from_bytes_le(&bytes).unwrap();
            prop_assert_eq!(x, y);
        }

        #[test]
        fn to_bits_be(ref x in any::<Felt>()) {
            let bits: Vec<bool> = x.to_bits_be().into_iter().rev().collect();
            let mut res = [0;32];
            let mut acc: u8 = 0;
            for (i, bits64) in bits.chunks(8).enumerate() {
                for bit in bits64.iter() {
                    acc <<= 1;
                    acc += *bit as u8;
                }
                res[i] = acc;
                acc = 0;
            }
            let y = &Felt::from_bytes_be(&res).unwrap();
            prop_assert_eq!(x, y);
        }

        #[test]
        fn to_bits_le(ref x in any::<Felt>()) {
            let bits: Vec<bool> = x.to_bits_le().into_iter().collect();
            let mut res = [0;4];
            let mut acc: u64 = 0;
            for (i, bits64) in bits.chunks(64).enumerate() {
                for bit in bits64.iter().rev() {
                    acc <<= 1;
                    acc += *bit as u64;
                }
                res[i] = acc;
                acc = 0;
            }
            let mut bytes = [0u8; 32];
            for i in (0..4).rev() {
                let limb_bytes = res[i].to_le_bytes();
                for j in 0..8 {
                    bytes[(3 - i) * 8 + j] = limb_bytes[j]
                }
            }
            let y = &Felt::from_bytes_le(&bytes).unwrap();
            prop_assert_eq!(x, y);
        }

        #[test]
        fn from_bytes_be_in_range(ref x in any::<[u8; 40]>()) {
            let x = Felt::from_bytes_be(x).unwrap();
            prop_assert!(x <= Felt::MAX);
        }

        #[test]
        fn neg_in_range(x in any::<Felt>()) {
            prop_assert!(-x <= Felt::MAX);
        }

        #[test]
        fn sub(ref x in any::<Felt>(), ref y in any::<Felt>()) {
            // x - y
            prop_assert!(x - y <= Felt::MAX);
            prop_assert_eq!(Felt::MAX + x - y + Felt::ONE, x - y);
            // y - x
            prop_assert!(y - x <= Felt::MAX);
            prop_assert_eq!(Felt::MAX + y - x + Felt::ONE, y - x);
        }

        #[test]
        fn sub_assign_in_range(mut x in any::<Felt>(), y in any::<Felt>()) {
            x -= y;
            prop_assert!(x <= Felt::MAX);
            // test reference variant
            x -= &y;
            prop_assert!(x <= Felt::MAX);
        }

        #[test]
        fn mul(ref x in any::<Felt>(), ref y in any::<Felt>()) {
            prop_assert_eq!(x * y, y * x);
            prop_assert!(x * y <= Felt::MAX);
        }

        #[test]
        fn mul_assign_in_range(mut x in any::<Felt>(), y in any::<Felt>()) {
            x *= y;
            prop_assert!(x <= Felt::MAX);
            // test reference variant
            x *= &y;
            prop_assert!(x <= Felt::MAX);
        }

        #[test]
        fn mod_floor_in_range(x in any::<Felt>(), n in any::<Felt>()) {
            let x_mod_n = x.mod_floor(&n);
            prop_assert!(x_mod_n <= Felt::MAX);
            prop_assert!(x_mod_n < n);
        }

        #[test]
        fn field_div_is_mul_inv(x in any::<Felt>(), y in nonzero_felt()) {
            let q = x.field_div(&NonZeroFelt(y.0));
            prop_assert!(q <= Felt::MAX);
            prop_assert_eq!(q * y, x);
        }

        #[test]
        fn floor_div_is_mul_inv(x in any::<Felt>(), y in nonzero_felt()) {
            let x = Felt(FieldElement::from(&x.0.representative().shl(127)));
            let y = Felt(FieldElement::from(&y.0.representative().shl(127)));
            let q = x.field_div(&NonZeroFelt(y.0));
            prop_assert!(q <= Felt::MAX);
            prop_assert_eq!(q * y, x);
        }

        #[test]
        fn pow_in_range(base in any::<Felt>(), exp in 0..u128::MAX){
            prop_assert!(base.pow(exp) <= Felt::MAX);
        }

        #[test]
        fn add_in_range(x in any::<Felt>(), y in any::<Felt>()){
            prop_assert!(x + y <= Felt::MAX);
        }

        #[test]
        fn zero_additive_identity(x in any::<Felt>()) {
            prop_assert_eq!(x, x + Felt::ZERO);
            prop_assert_eq!(x, Felt::ZERO + x);
        }

        #[test]
        fn one_multiplicative_identity(x in any::<Felt>()) {
            prop_assert_eq!(x, x * Felt::ONE);
            prop_assert_eq!(x, Felt::ONE * x);
        }

        #[test]
        fn sqrt_in_range(x in any::<Felt>()) {
            // we use x = x' * x' so x has a square root
            prop_assert!((x * x).sqrt().unwrap() <= Felt::MAX);
        }

        #[test]
        fn sqrt_is_inv_square(x in any::<Felt>()) {
            // we use x = x' * x' so x has a square root
            let sqrt = (x * x).sqrt().unwrap();
            prop_assert!( sqrt == x || -sqrt == x)
        }

        #[test]
        fn square_in_range(x in any::<Felt>()) {
            prop_assert!(x.square() <= Felt::MAX);
        }

        #[test]
        fn square_x_is_x_mul_x(x in any::<Felt>()) {
            prop_assert_eq!(x.square(), x * x);
        }

        #[test]
        fn square_is_inv_sqrt(x in any::<Felt>()) {
            let sqrt = x.square().sqrt().unwrap();
            prop_assert!( sqrt == x || -sqrt == x)
        }

        #[test]
        fn non_zero_is_not_zero(x in nonzero_felt()) {
            prop_assert!(!x.is_zero())
        }

        #[test]
        fn multiplying_by_inverse_yields_multiplicative_neutral(x in nonzero_felt()) {
            prop_assert_eq!(x * x.inverse().unwrap(), Felt::ONE )
        }

        #[test]
        fn inverse_mod_in_range(x in any::<Felt>(), p in any::<Felt>()) {
            prop_assert!(x.inverse_mod(&p) <= Felt::MAX);
            prop_assert!(x.inverse_mod(&p) < p);
        }

        #[test]
        fn mul_mod_in_range(x in any::<Felt>(), y in any::<Felt>(), p in any::<Felt>()) {
            prop_assert!(x.mul_mod(&y, &p) <= Felt::MAX);
            prop_assert!(x.mul_mod(&y, &p) < p);
        }

        #[test]
        fn non_zero_felt_new_is_ok_when_not_zero(x in nonzero_felt()) {
            prop_assert!(NonZeroFelt::try_from(x).is_ok());
            prop_assert_eq!(NonZeroFelt::try_from(x).unwrap().0, x.0);
        }

        #[test]
        fn iter_sum(a in any::<Felt>(), b in any::<Felt>(), c in any::<Felt>()) {
            prop_assert_eq!([a, b, c].iter().sum::<Felt>(), a + b + c);
            prop_assert_eq!([a, b, c].iter().map(Clone::clone).sum::<Felt>(), a + b + c);
        }
    }

    #[test]
    fn constant_zero() {
        let mut zero_bytes = 0_u64.to_le_bytes().to_vec();
        zero_bytes.extend_from_slice(&[0; 24]);
        assert_eq!(Felt::ZERO.to_bytes_le().to_vec(), zero_bytes);
    }

    #[test]
    fn constant_one() {
        let mut one_bytes = 1_u64.to_le_bytes().to_vec();
        one_bytes.extend_from_slice(&[0; 24]);
        assert_eq!(Felt::ONE.to_bytes_le().to_vec(), one_bytes);
    }

    #[test]
    fn constant_two() {
        let mut two_bytes = 2_u64.to_le_bytes().to_vec();
        two_bytes.extend_from_slice(&[0; 24]);
        assert_eq!(Felt::TWO.to_bytes_le().to_vec(), two_bytes);
    }

    #[test]
    fn constant_three() {
        let mut three_bytes = 3_u64.to_le_bytes().to_vec();
        three_bytes.extend_from_slice(&[0; 24]);
        assert_eq!(Felt::THREE.to_bytes_le().to_vec(), three_bytes);
    }

    #[test]
    fn constant_max() {
        let max_bytes = [
            8, 0, 0, 0, 0, 0, 0, 17, 0, 0, 0, 0, 0, 0, 0, 0, 0, 0, 0, 0, 0, 0, 0, 0, 0, 0, 0, 0, 0,
            0, 0, 0,
        ];
        assert_eq!(Felt::MAX.to_bytes_be(), max_bytes);
    }

    #[test]
    fn zero_is_zero() {
        assert!(Felt::ZERO.is_zero());
    }

    #[test]
    fn non_zero_felt_from_zero_should_fail() {
        assert!(NonZeroFelt::try_from(Felt::ZERO).is_err());
    }

    #[test]
    fn default_is_zero() {
        assert!(Felt::default().is_zero());
    }

    #[test]
    fn mul_operations() {
        assert_eq!(Felt::ONE * Felt::THREE, Felt::THREE);
        assert_eq!(Felt::ZERO * Felt::MAX, Felt::ZERO);
        assert_eq!(
            Felt(FieldElement::from(200)) * Felt::THREE,
            Felt(FieldElement::from(600))
        );
        assert_eq!(Felt::MAX * Felt::TWO, Felt::MAX - Felt::ONE);
    }

    #[test]
    fn add_operations() {
        assert_eq!(Felt::ONE + Felt::TWO, Felt::THREE);
        assert_eq!(Felt::ZERO + Felt::MAX, Felt::MAX);
        assert_eq!(
            Felt(FieldElement::from(200)) + Felt::THREE,
            Felt(FieldElement::from(203))
        );
        assert_eq!(Felt::MAX + Felt::TWO, Felt::ONE);
    }

    #[test]
    fn sub_operations() {
        assert_eq!(Felt::TWO - Felt::ONE, Felt::ONE);
        assert_eq!(Felt::MAX - Felt::ZERO, Felt::MAX);
        assert_eq!(
            Felt(FieldElement::from(200)) - Felt::THREE,
            Felt(FieldElement::from(197))
        );
        assert_eq!(Felt::ZERO - Felt::ONE, Felt::MAX);
    }

    #[test]
    fn pow_operations() {
        assert_eq!(Felt::ONE.pow(5), Felt::ONE);
        assert_eq!(Felt::ZERO.pow(5), Felt::ZERO);
        assert_eq!(Felt::THREE.pow(0), Felt::ONE);
        assert_eq!(
            Felt(FieldElement::from(200)).pow(4),
            Felt(FieldElement::from(1600000000))
        );
        assert_eq!(Felt::MAX.pow(9), Felt::MAX);
    }

    #[test]
    #[cfg(feature = "serde")]
    fn deserialize() {
        assert_de_tokens(&Felt::ZERO, &[Token::String("0x0")]);
        assert_de_tokens(&Felt::TWO, &[Token::String("0x2")]);
        assert_de_tokens(&Felt::THREE, &[Token::String("0x3")]);
        assert_de_tokens(
            &Felt::MAX,
            &[Token::String(
                "0x800000000000011000000000000000000000000000000000000000000000000",
            )],
        );
    }

    #[test]
    #[cfg(feature = "serde")]
    fn serialize() {
        assert_ser_tokens(&Felt::ZERO.readable(), &[Token::String("0x0")]);
        assert_ser_tokens(&Felt::TWO.readable(), &[Token::String("0x2")]);
        assert_ser_tokens(&Felt::THREE.readable(), &[Token::String("0x3")]);
        assert_ser_tokens(
            &Felt::MAX.readable(),
            &[Token::String(
                "0x800000000000011000000000000000000000000000000000000000000000000",
            )],
        );

        assert_ser_tokens(
            &Felt::ZERO.compact(),
            &[
                Token::Seq { len: Some(32) },
                Token::U8(0),
                Token::U8(0),
                Token::U8(0),
                Token::U8(0),
                Token::U8(0),
                Token::U8(0),
                Token::U8(0),
                Token::U8(0),
                Token::U8(0),
                Token::U8(0),
                Token::U8(0),
                Token::U8(0),
                Token::U8(0),
                Token::U8(0),
                Token::U8(0),
                Token::U8(0),
                Token::U8(0),
                Token::U8(0),
                Token::U8(0),
                Token::U8(0),
                Token::U8(0),
                Token::U8(0),
                Token::U8(0),
                Token::U8(0),
                Token::U8(0),
                Token::U8(0),
                Token::U8(0),
                Token::U8(0),
                Token::U8(0),
                Token::U8(0),
                Token::U8(0),
                Token::U8(0),
                Token::SeqEnd,
            ],
        );
        assert_ser_tokens(
            &Felt::TWO.compact(),
            &[
                Token::Seq { len: Some(32) },
                Token::U8(0),
                Token::U8(0),
                Token::U8(0),
                Token::U8(0),
                Token::U8(0),
                Token::U8(0),
                Token::U8(0),
                Token::U8(0),
                Token::U8(0),
                Token::U8(0),
                Token::U8(0),
                Token::U8(0),
                Token::U8(0),
                Token::U8(0),
                Token::U8(0),
                Token::U8(0),
                Token::U8(0),
                Token::U8(0),
                Token::U8(0),
                Token::U8(0),
                Token::U8(0),
                Token::U8(0),
                Token::U8(0),
                Token::U8(0),
                Token::U8(0),
                Token::U8(0),
                Token::U8(0),
                Token::U8(0),
                Token::U8(0),
                Token::U8(0),
                Token::U8(0),
                Token::U8(2),
                Token::SeqEnd,
            ],
        );
        assert_ser_tokens(
            &Felt::THREE.compact(),
            &[
                Token::Seq { len: Some(32) },
                Token::U8(0),
                Token::U8(0),
                Token::U8(0),
                Token::U8(0),
                Token::U8(0),
                Token::U8(0),
                Token::U8(0),
                Token::U8(0),
                Token::U8(0),
                Token::U8(0),
                Token::U8(0),
                Token::U8(0),
                Token::U8(0),
                Token::U8(0),
                Token::U8(0),
                Token::U8(0),
                Token::U8(0),
                Token::U8(0),
                Token::U8(0),
                Token::U8(0),
                Token::U8(0),
                Token::U8(0),
                Token::U8(0),
                Token::U8(0),
                Token::U8(0),
                Token::U8(0),
                Token::U8(0),
                Token::U8(0),
                Token::U8(0),
                Token::U8(0),
                Token::U8(0),
                Token::U8(3),
                Token::SeqEnd,
            ],
        );
        assert_ser_tokens(
            &Felt::MAX.compact(),
            &[
                Token::Seq { len: Some(32) },
                Token::U8(8),
                Token::U8(0),
                Token::U8(0),
                Token::U8(0),
                Token::U8(0),
                Token::U8(0),
                Token::U8(0),
                Token::U8(17),
                Token::U8(0),
                Token::U8(0),
                Token::U8(0),
                Token::U8(0),
                Token::U8(0),
                Token::U8(0),
                Token::U8(0),
                Token::U8(0),
                Token::U8(0),
                Token::U8(0),
                Token::U8(0),
                Token::U8(0),
                Token::U8(0),
                Token::U8(0),
                Token::U8(0),
                Token::U8(0),
                Token::U8(0),
                Token::U8(0),
                Token::U8(0),
                Token::U8(0),
                Token::U8(0),
                Token::U8(0),
                Token::U8(0),
                Token::U8(0),
                Token::SeqEnd,
            ],
        );
    }

    #[test]
    fn display_lower_hex() {
        assert_eq!(format!("{:#x}", Felt::ZERO), format!("{:#x}", 0_u64));
        assert_eq!(format!("{:#x}", Felt::TWO), format!("{:#x}", 2_u64));
        assert_eq!(format!("{:#x}", Felt::THREE), format!("{:#x}", 3_u64));
        assert_eq!(
            format!("{:#x}", Felt(FieldElement::from(200))),
            format!("{:#x}", 200_u64)
        );
        assert_eq!(
            format!("{:#x}", Felt::MAX),
            String::from("0x800000000000011000000000000000000000000000000000000000000000000")
        );
    }

    #[test]
    fn display_upper_hex() {
        assert_eq!(format!("{:#X}", Felt::ZERO), format!("{:#X}", 0_u64));
        assert_eq!(format!("{:#X}", Felt::TWO), format!("{:#X}", 2_u64));
        assert_eq!(format!("{:#X}", Felt::THREE), format!("{:#X}", 3_u64));
        assert_eq!(
            format!("{:#X}", Felt(FieldElement::from(200))),
            format!("{:#X}", 200_u64)
        );
        assert_eq!(
            format!("{:#X}", Felt::MAX),
            String::from("0x800000000000011000000000000000000000000000000000000000000000000")
        );
    }

    #[test]
    fn display_decimal() {
        assert_eq!(format!("{}", Felt::ZERO), format!("{}", 0_u64));
        assert_eq!(format!("{}", Felt::TWO), format!("{}", 2_u64));
        assert_eq!(format!("{}", Felt::THREE), format!("{}", 3_u64));
        assert_eq!(
            format!("{}", Felt(FieldElement::from(200))),
            format!("{}", 200_u64)
        );
        assert_eq!(
            format!("{}", Felt::MAX),
            String::from(
                "3618502788666131213697322783095070105623107215331596699973092056135872020480"
            )
        );
    }
}<|MERGE_RESOLUTION|>--- conflicted
+++ resolved
@@ -1002,17 +1002,11 @@
 
 #[cfg(test)]
 mod test {
-<<<<<<< HEAD
-=======
     use super::alloc::{format, string::String, vec::Vec};
-    use crate::arbitrary::nonzero_felt;
->>>>>>> b8896726
+    use crate::arbitrary_proptest::nonzero_felt;
     use core::ops::Shl;
-
-    use super::*;
-    use crate::arbitrary_proptest::nonzero_felt;
-
     use proptest::prelude::*;
+
     #[cfg(feature = "serde")]
     use serde_test::{assert_de_tokens, assert_ser_tokens, Configure, Token};
 
